--- conflicted
+++ resolved
@@ -1,240 +1,92 @@
-# Add uncertainty to Hodgkin-Huxley parameters, try 'recalibrating' by
-# adjusting the maximal conductance parameters to keep onset of spiking
-# unperturbed
-#%%
-<<<<<<< HEAD
-=======
-from abc import ABC, abstractmethod  # for abstract classes
->>>>>>> f0fc73d2
-import numpy as np
-from numpy import exp
-import matplotlib.pyplot as plt
-from scipy.integrate import solve_ivp
-from cb_models import HHActivation, HHInactivation, HHModel
-
-<<<<<<< HEAD
-# Create nominal HH model
-HH = HHModel()
-
-# Offsets to perturb alpha/beta HH functions, generate randomly
-mag = 10
-Valpham = HH.m.aVh + mag*np.random.normal(0,1)
-Vbetam = HH.m.bVh + mag*np.random.normal(0,1)
-Valphah = HH.h.aVh + mag*np.random.normal(0,1)
-Vbetah = HH.h.bVh + mag*np.random.normal(0,1)
-Valphan = HH.n.aVh + mag*np.random.normal(0,1)
-Vbetan = HH.n.bVh + mag*np.random.normal(0,1)
-
-# Perturbed HH kinetics
-m_P = HHActivation(Valpham, 0.1, 10, Vbetam, 4, 18)
-h_P = HHInactivation(Valphah, 0.07, 20, Vbetah, 1, 10)
-n_P = HHActivation(Valphan, 0.01, 10, Vbetan, 0.125, 80)
-
-# Create perturbed HH model
-HH_P = HHModel(gates=[m_P,h_P,n_P])
-
-#%% Plot 'IV' curves
-V = np.arange(-20,100,0.5)
-
-# IV curves for nominal HH model
-Ifast_HH = HH.iL_ss(V) + HH.iNa_ss(V)
-Islow_HH = Ifast_HH + HH.iK_ss(V)
- 
-# # USE THIS TO ADJUST PERTURBED IV CURVES:
-# # IV basis functions for Perturbed HH model
-# Na_bf = m_P.inf(V)**3*h_P.inf(V)*(V - HH.Ena)
-# K_bf = n_P.inf(V)**4*(V - HH.Ek)
-# L_bf = (V - HH.El)
-
-# IV curves for nominal HH model
-Ifast_P = HH_P.iL_ss(V) + HH_P.iNa_ss(V)
-Islow_P = Ifast_P + HH_P.iK_ss(V)
-
-plt.figure()
-plt.plot(V, Ifast_HH, V, Ifast_P)
-plt.legend(['HH','perturbed HH'])
-plt.figure()
-plt.plot(V, Islow_HH, V, Islow_P)
-plt.legend(['HH','perturbed HH'])
-
-=======
-class HHKinetics(ABC):
-    """
-    HH-type (alpha-beta) kinetics abstract class.
-    Has to be implemented by an activation or inactivation subclass.
-    """
-    @abstractmethod
-    def alpha(self,V):
-        pass
-
-    @abstractmethod
-    def beta(self,V):
-        pass
-
-    def inf(self,V):
-        return self.alpha(V) / (self.alpha(V) + self.beta(V))
-
-    def tau(self, V):
-        return 1 / (self.alpha(V) + self.beta(V))
-
-    def diff(self,V,x):
-        return self.alpha(V)*(1 - x) - self.beta(V)*x
-
-class HHActivation(HHKinetics):
-    """
-    HH-type (alpha-beta) activation gating variable kinetics.
-    """
-    def __init__(self, aVh, aA, aK, bVh, bA, bK):
-        self.aVh = aVh
-        self.aA = aA
-        self.aK = aK
-        self.bVh = bVh
-        self.bA = bA
-        self.bK = bK
-
-    def alpha(self,V):
-        A = self.aA
-        K = self.aK
-        Vh = self.aVh
-        a =	np.zeros(np.size(V))
-        V = np.array(V)
-        a[V!=Vh] = A * (Vh - V[V!=Vh]) / (exp((Vh - V[V!=Vh]) / K) - 1)
-        a[V==Vh] = A*K
-        return a
-
-    def beta(self,V):
-        return self.bA * exp((self.bVh - V) / self.bK)
-
-class HHInactivation(HHKinetics):
-    """
-    HH-type (alpha-beta) inactivation gating variable kinetics. 
-    """
-    def __init__(self, aVh, aA, aK, bVh, bA, bK):
-        self.aVh = aVh
-        self.aA = aA
-        self.aK = aK
-        self.bVh = bVh
-        self.bA = bA
-        self.bK = bK
-
-    def alpha(self,V):
-        return self.aA * exp((self.aVh - V)/ self.aK)
-
-    def beta(self,V):
-        return self.bA / (exp((self.bVh - V) / self.bK) + 1)
-
-#%% Plot 'IV' curves
-V = np.arange(-20,130,0.5)
-
-# HH Nernst potentials and maximal conductances for potassium, sodium and leak
-gk = 36
-gna = 120
-gl = 0.3
-Ek = -12
-Ena = 120
-El = 10.6
-
-# Nominal HH kinetics
-m_HH = HHActivation(25, 0.1, 10, 0, 4, 18)
-h_HH = HHInactivation(0, 0.07, 20, 30, 1, 10)
-n_HH = HHActivation(10, 0.01, 10, 0, 0.125, 80)
-
-# IV curves for nominal HH model
-Ifast_HH = gl*(V - El) + gna*m_HH.inf(V)**3*h_HH.inf(V)*(V - Ena)
-Islow_HH = Ifast_HH + gk*n_HH.inf(V)**4*(V - Ek)
-
-# Offsets to perturb alpha/beta HH functions, generate randomly
-mag = 10
-Valpham = 25 + mag*np.random.normal(0,1)
-Vbetam = 0 + mag*np.random.normal(0,1)
-Valphah = 0 + mag*np.random.normal(0,1)
-Vbetah = 30 + mag*np.random.normal(0,1)
-Valphan = 10 + mag*np.random.normal(0,1)
-Vbetan = 0 + mag*np.random.normal(0,1)
-
-# Perturbed HH kinetics
-m_P = HHActivation(Valpham, 0.1, 10, Vbetam, 4, 18)
-h_P = HHInactivation(Valphah, 0.07, 20, Vbetah, 1, 10)
-n_P = HHActivation(Valphan, 0.01, 10, Vbetan, 0.125, 80)
-
-# IV basis functions for Perturbed HH model
-Na_bf = m_P.inf(V)**3*h_P.inf(V)*(V - Ena)
-K_bf = n_P.inf(V)**4*(V - Ek)
-L_bf = (V - El)
-
-# IV curves for nominal HH model
-Ifast = gl*L_bf + gna*Na_bf
-Islow = Ifast + gk*K_bf
-
-plt.figure()
-plt.plot(V, Ifast_HH, V, Ifast)
-plt.legend(['HH','perturbed HH'])
-plt.figure()
-plt.plot(V, Islow_HH, V, Islow)
-plt.legend(['HH','perturbed HH'])
-
->>>>>>> f0fc73d2
-#%% Simulation
-# Define length of the simulation (in ms)
-T = 500
-
-# Constant current stimulus (in uA / cm^2)
-I0 = 8
-
-# Define the applied current as function of time
-def ramp(t):
-    # Ramp function from I1 to I2
-    I1 = 0
-    I2 = 15
-    I = (t>=0)*I1 + (t/T)*(I2 - I1)
-    return I
-
-<<<<<<< HEAD
-def odesys(t, y, model):
-=======
-def odesys(t, y, gates):
->>>>>>> f0fc73d2
-    V, m, h, n = y
-    I = I0
-    #I = ramp(t)
-<<<<<<< HEAD
-    return model.dynamics(V, m, h, n, I)
-=======
-    
-    M = gates[0]
-    H = gates[1]
-    N = gates[2]
-
-    dV = -gl*(V - El) - gna*m**3*h*(V - Ena) - gk*n**4*(V - Ek) + I
-    dm = M.diff(V,m)
-    dh = H.diff(V,h)
-    dn = N.diff(V,n)
-    return [dV, dm, dh, dn]
->>>>>>> f0fc73d2
-
-trange = (0, T)
-
-# Initial state y = [V0, m0, h0, n0], set at Vrest = 0
-V0 = 0.001
-<<<<<<< HEAD
-y0 = [V0, HH.m.inf(V0), HH.h.inf(V0), HH.n.inf(V0)]
-
-sol_HH = solve_ivp(lambda t,y : odesys(t,y,HH), trange, y0)
-sol_P = solve_ivp(lambda t,y : odesys(t,y,HH_P), trange, y0)
-
-=======
-y0 = [V0, m_HH.inf(V0), h_HH.inf(V0), n_HH.inf(V0)]
-
-gates_HH = [m_HH,h_HH,n_HH]
-gates_P = [m_P,h_P,n_P]
-
-sol_HH = solve_ivp(lambda t,y : odesys(t,y,gates_HH), trange, y0)
-sol_P = solve_ivp(lambda t,y : odesys(t,y,gates_P), trange, y0)
-
->>>>>>> f0fc73d2
-# Plot the simulation
-plt.figure()
-plt.plot(sol_HH.t, sol_HH.y[0],sol_P.t, sol_P.y[0])
-plt.legend(['HH','perturbed HH'])
-plt.figure()
+# Add uncertainty to Hodgkin-Huxley parameters, try 'recalibrating' by
+# adjusting the maximal conductance parameters to keep onset of spiking
+# unperturbed
+#%%
+
+import numpy as np
+from numpy import exp
+import matplotlib.pyplot as plt
+from scipy.integrate import solve_ivp
+from cb_models import HHActivation, HHInactivation, HHModel
+
+# Create nominal HH model
+HH = HHModel()
+
+# Offsets to perturb alpha/beta HH functions, generate randomly
+mag = 10
+Valpham = HH.m.aVh + mag*np.random.normal(0,1)
+Vbetam = HH.m.bVh + mag*np.random.normal(0,1)
+Valphah = HH.h.aVh + mag*np.random.normal(0,1)
+Vbetah = HH.h.bVh + mag*np.random.normal(0,1)
+Valphan = HH.n.aVh + mag*np.random.normal(0,1)
+Vbetan = HH.n.bVh + mag*np.random.normal(0,1)
+
+# Perturbed HH kinetics
+m_P = HHActivation(Valpham, 0.1, 10, Vbetam, 4, 18)
+h_P = HHInactivation(Valphah, 0.07, 20, Vbetah, 1, 10)
+n_P = HHActivation(Valphan, 0.01, 10, Vbetan, 0.125, 80)
+
+# Create perturbed HH model
+HH_P = HHModel(gates=[m_P,h_P,n_P])
+
+#%% Plot 'IV' curves
+V = np.arange(-20,100,0.5)
+
+# IV curves for nominal HH model
+Ifast_HH = HH.iL_ss(V) + HH.iNa_ss(V)
+Islow_HH = Ifast_HH + HH.iK_ss(V)
+ 
+# # USE THIS TO ADJUST PERTURBED IV CURVES:
+# # IV basis functions for Perturbed HH model
+# Na_bf = m_P.inf(V)**3*h_P.inf(V)*(V - HH.Ena)
+# K_bf = n_P.inf(V)**4*(V - HH.Ek)
+# L_bf = (V - HH.El)
+
+# IV curves for nominal HH model
+Ifast_P = HH_P.iL_ss(V) + HH_P.iNa_ss(V)
+Islow_P = Ifast_P + HH_P.iK_ss(V)
+
+plt.figure()
+plt.plot(V, Ifast_HH, V, Ifast_P)
+plt.legend(['HH','perturbed HH'])
+plt.figure()
+plt.plot(V, Islow_HH, V, Islow_P)
+plt.legend(['HH','perturbed HH'])
+
+#%% Simulation
+# Define length of the simulation (in ms)
+T = 500
+
+# Constant current stimulus (in uA / cm^2)
+I0 = 8
+
+# Define the applied current as function of time
+def ramp(t):
+    # Ramp function from I1 to I2
+    I1 = 0
+    I2 = 15
+    I = (t>=0)*I1 + (t/T)*(I2 - I1)
+    return I
+
+def odesys(t, y, model):
+    V, m, h, n = y
+    I = I0
+    #I = ramp(t)
+    return model.dynamics(V, m, h, n, I)
+
+trange = (0, T)
+
+# Initial state y = [V0, m0, h0, n0], set at Vrest = 0
+V0 = 0.001
+
+y0 = [V0, HH.m.inf(V0), HH.h.inf(V0), HH.n.inf(V0)]
+
+sol_HH = solve_ivp(lambda t,y : odesys(t,y,HH), trange, y0)
+sol_P = solve_ivp(lambda t,y : odesys(t,y,HH_P), trange, y0)
+
+# Plot the simulation
+plt.figure()
+plt.plot(sol_HH.t, sol_HH.y[0],sol_P.t, sol_P.y[0])
+plt.legend(['HH','perturbed HH'])
+plt.figure()
 plt.plot(sol_HH.t, ramp(sol_HH.t))